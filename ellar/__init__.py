"""Ellar - Python ASGI web framework for building fast, efficient, and scalable RESTful APIs and server-side applications."""

<<<<<<< HEAD
__version__ = "0.8.4"
=======
__version__ = "0.8.3"
>>>>>>> ac7621ce
<|MERGE_RESOLUTION|>--- conflicted
+++ resolved
@@ -1,7 +1,3 @@
 """Ellar - Python ASGI web framework for building fast, efficient, and scalable RESTful APIs and server-side applications."""
 
-<<<<<<< HEAD
 __version__ = "0.8.4"
-=======
-__version__ = "0.8.3"
->>>>>>> ac7621ce
