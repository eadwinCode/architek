--- conflicted
+++ resolved
@@ -60,10 +60,6 @@
 test = [
     "pytest >= 6.2.4,<8.0.0",
     "pytest-cov >= 2.12.0,<5.0.0",
-<<<<<<< HEAD
-=======
-    "black ==23.11.0",
->>>>>>> abb19f41
     "mypy == 1.6.1",
     "ruff ==0.1.6",
     "pytest-asyncio",
